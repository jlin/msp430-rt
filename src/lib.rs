//! Minimal startup / runtime for MSP430 microcontrollers
//!
//! This crate is based on [cortex-m-rt](https://docs.rs/cortex-m-rt)
//! crate by Jorge Aparicio (@japaric).
//!
//! # Features
//!
//! This crate provides
//!
//! - Before main initialization of the `.bss` and `.data` sections.
//!
<<<<<<< HEAD
//! - An overridable (\*) `panic_fmt` implementation that does nothing.
//!
//! - A minimal `start` lang item, to support vanilla `fn main()`. NOTE the
//!   processor goes into infinite loop after returning from `main`.
//!
//! - An opt-in linker script (`"linker-script"` Cargo feature) that encodes
//!   the memory layout of a generic MSP430 microcontroller. This linker
//!   script is missing the definitions of the FLASH, RAM and VECTORS memory
//!   regions of the device and of the `_stack_start` symbol (address where the
//!   call stack is allocated). This missing information must be supplied
//!   through a `memory.x` file (see example below).
=======
//! - Before main initialization of the FPU (for targets that have a FPU).
//!
//! - A `panic_fmt` implementation that just calls abort that you can opt into
//!   through the "abort-on-panic" Cargo feature. If you don't use this feature
//!   you'll have to provide the `panic_fmt` lang item yourself. Documentation
//!   [here][1]
//!
//! [1]: https://doc.rust-lang.org/unstable-book/language-features/lang-items.html
//!
//! - A minimal `start` lang item to support the standard `fn main()`
//!   interface. (The processor goes to sleep (`loop { asm!("wfi") }`) after
//!   returning from `main`)
>>>>>>> ed0d2c03
//!
//! - A linker script that encodes the memory layout of a generic Cortex-M
//!   microcontroller. This linker script is missing some information that must
//!   be supplied through a `memory.x` file (see example below).
//!
<<<<<<< HEAD
//! (\*) To override the `panic_fmt` implementation, simply create a new
//! `rust_begin_unwind` symbol:
=======
//! - A default exception handler tailored for debugging that lets you inspect
//!   what was the state of the processor at the time of the exception. By
//!   default, all exceptions are serviced by this handler but each exception
//!   can be individually overridden using the
//!   [`exception!`](macro.exception.html) macro. The default exception handler
//!   itself can also be overridden using the
//!   [`default_handler!`](macro.default_handler.html) macro.
>>>>>>> ed0d2c03
//!
//! - A `_sheap` symbol at whose address you can locate a heap.
//!
//! # Example
//!
//! Creating a new bare metal project. (I recommend you use the
//! [`cortex-m-quickstart`][qs] template as it takes of all the boilerplate
//! shown here)
//!
//! [qs]: https://docs.rs/cortex-m-quickstart/0.2.0/cortex_m_quickstart/
//!
//! ``` text
//! $ cargo new --bin app && cd $_
//!
<<<<<<< HEAD
//! $ cargo add msp430 msp430-rt
=======
//! $ # add this crate as a dependency
//! $ edit Cargo.toml && cat $_
//! [dependencies.cortex-m-rt]
//! features = ["abort-on-panic"]
//! version = "0.3.0"
>>>>>>> ed0d2c03
//!
//! $ # tell Xargo which standard crates to build
//! $ edit Xargo.toml && cat $_
//! [dependencies.core]
//! stage = 0
//!
//! [dependencies.compiler_builtins]
//! features = ["mem"]
//! git = "https://github.com/rust-lang-nursery/compiler-builtins"
//! stage = 1
//!
//! $ # memory layout of the device
//! $ edit memory.x && cat $_
//! MEMORY
//! {
//!   RAM              : ORIGIN = 0x0200, LENGTH = 0x0200
//!   FLASH            : ORIGIN = 0xC000, LENGTH = 0x3FDE
//!   VECTORS          : ORIGIN = 0xFFE0, LENGTH = 0x0020
//! }
//!
//! $ edit src/main.rs && cat $_
//! ```
//!
//! ``` ignore,no_run
//! #![feature(used)]
//! #![feature(abi_msp430_interrupt)]
//! #![no_std]
//!
<<<<<<< HEAD
//! extern crate msp430;
//! extern crate msp430_rt;
//!
//! use msp430::asm;
//!
//! fn main() {
//!     asm::nop();
=======
//! extern crate cortex_m_rt;
//!
//! fn main() {
//!     // do something here
>>>>>>> ed0d2c03
//! }
//!
//! // As we are not using interrupts, we just register a dummy catch all
//! // handler
//! #[link_section = ".vector_table.interrupts"]
//! #[used]
//! static INTERRUPTS: [extern "msp430-interrupt" fn(); 15] =
//!     [default_handler; 15];
//!
<<<<<<< HEAD
//! extern "msp430-interrupt" fn default_handler() {
//!     loop {
//!     }
=======
//! extern "C" fn default_handler() {
//!     loop {}
>>>>>>> ed0d2c03
//! }
//! ```
//!
//! ``` text
//! $ cargo install xargo
//!
//! $ xargo rustc --target msp430 --release -- \
//!       -C link-arg=-Tlink.x \
//!       -C link-arg=-mmcu=msp430g2553 -C link-arg=-nostartfiles \
//!       -C linker=msp430-elf-gcc -Z linker-flavor=gcc
//!
//! $ msp430-elf-objdump -Cd $(find target -name app) | head
//!
//! Disassembly of section .text:
//!
<<<<<<< HEAD
//! 0000c000 <msp430_rt::reset_handler::h77ef04785a7efdda>:
//!     c000:	31 40 00 04 	mov	#1024,	r1	;#0x0400
//!     c004:	30 40 28 c0 	br	#0xc028		;
//! ```

#![cfg_attr(target_arch = "msp430", feature(core_intrinsics))]
=======
//! 08000400 <cortex_m_rt::reset_handler>:
//!  8000400:       b580            push    {r7, lr}
//!  8000402:       466f            mov     r7, sp
//!  8000404:       b084            sub     sp, #8
//! ```
//!
//! # Symbol interfaces
//!
//! This crate makes heavy use of symbols, linker sections and linker scripts to
//! provide most of its functionality. Below are described the main symbol
//! interfaces.
//!
//! ## `DEFAULT_HANDLER`
//!
//! This weak symbol can be overridden to override the default exception handler
//! that this crate provides. It's recommended that you use the
//! `default_handler!` to do the override, but below is shown how to manually
//! override the symbol:
//!
//! ``` ignore,no_run
//! #[no_mangle]
//! pub extern "C" fn DEFAULT_HANDLER() {
//!     // do something here
//! }
//! ```
//!
//! ## `.vector_table.interrupts`
//!
//! This linker section is used to register interrupt handlers in the vector
//! table. The recommended way to use this section is to populate it, once, with
//! an array of *weak* functions that just call the `DEFAULT_HANDLER` symbol.
//! Then the user can override them by name.
//!
//! ### Example
//!
//! Populating the vector table
//!
//! ``` ignore,no_run
//! // Number of interrupts the device has
//! const N: usize = 60;
//!
//! // Default interrupt handler that just calls the `DEFAULT_HANDLER`
//! #[linkage = "weak"]
//! #[naked]
//! #[no_mangle]
//! extern "C" fn WWDG() {
//!     unsafe {
//!         asm!("b DEFAULT_HANDLER" :::: "volatile");
//!         core::intrinsics::unreachable();
//!     }
//! }
//!
//! // You need one function per interrupt handler
//! #[linkage = "weak"]
//! #[naked]
//! #[no_mangle]
//! extern "C" fn WWDG() {
//!     unsafe {
//!         asm!("b DEFAULT_HANDLER" :::: "volatile");
//!         core::intrinsics::unreachable();
//!     }
//! }
//!
//! // ..
//!
//! // Use `None` for reserved spots in the vector table
//! #[link_section = ".vector_table.interrupts"]
//! #[no_mangle]
//! #[used]
//! static INTERRUPTS: [Option<extern "C" fn()>; N] = [
//!     Some(WWDG),
//!     Some(PVD),
//!     // ..
//! ];
//! ```
//!
//! Overriding an interrupt (this can be in a different crate)
//!
//! ``` ignore,no_run
//! // the name must match the name of one of the weak functions used to
//! // populate the vector table.
//! #[no_mangle]
//! pub extern "C" fn WWDG() {
//!     // do something here
//! }
//! ```
//!
//! ## `memory.x`
//!
//! This file supplies the information about the device to the linker.
//!
//! ### `MEMORY`
//!
//! The main information that this file must provide is the memory layout of
//! the device in the form of the `MEMORY` command. The command is documented
//! [here][2], but at a minimum you'll want to create two memory regions: one
//! for Flash memory and another for RAM.
//!
//! [2]: https://sourceware.org/binutils/docs/ld/MEMORY.html
//!
//! The program instructions (the `.text` section) will be stored in the memory
//! region named FLASH, and the program `static` variables (the sections `.bss`
//! and `.data`) will be allocated in the memory region named RAM.
//!
//! ### `_stack_start`
//!
//! This symbol provides the address at which the call stack will be allocated.
//! The call stack grows downwards so this address is usually set to the highest
//! valid RAM address plus one (this *is* an invalid address but the processor
//! will decrement the stack pointer *before* using its value as an address).
//!
//! If omitted this symbol value will default to `ORIGIN(RAM) + LENGTH(RAM)`.
//!
//! #### Example
//!
//! Allocating the call stack on a different RAM region.
//!
//! ```
//! MEMORY
//! {
//!   /* call stack will go here */
//!   CCRAM : ORIGIN = 0x10000000, LENGTH = 8K
//!   FLASH : ORIGIN = 0x08000000, LENGTH = 256K
//!   /* static variables will go here */
//!   RAM : ORIGIN = 0x20000000, LENGTH = 40K
//! }
//!
//! _stack_start = ORIGIN(CCRAM) + LENGTH(CCRAM);
//! ```
//!
//! ### `_stext`
//!
//! This symbol indicates where the `.text` section will be located. If not
//! specified in the `memory.x` file it will default to right after the vector
//! table -- the vector table is always located at the start of the FLASH region.
//!
//! The main use of this symbol is leaving some space between the vector table
//! and the `.text` section unused. This is required on some microcontrollers
//! that store some configuration information right after the vector table.
//!
//! #### Example
//!
//! Locate the `.text` section 1024 bytes after the start of the FLASH region.
//!
//! ```
//! _stext = ORIGIN(FLASH) + 0x400;
//! ```
//!
//! ### `_sheap`
//!
//! This symbol is located in RAM right after the `.bss` and `.data` sections.
//! You can use the address of this symbol as the start address of a heap
//! region. This symbol is 4 byte aligned so that address will be a multiple of
//! 4.
//!
//! #### Example
//!
//! ```
//! extern crate some_allocator;
//!
//! // Size of the heap in bytes
//! const SIZE: usize = 1024;
//!
//! extern "C" {
//!     static mut _sheap: u8;
//! }
//!
//! fn main() {
//!     unsafe {
//!         let start_address = &mut _sheap as *mut u8;
//!         some_allocator::initialize(start_address, SIZE);
//!     }
//! }
//! ```

#![cfg_attr(feature = "abort-on-panic", feature(core_intrinsics))]
>>>>>>> ed0d2c03
#![deny(missing_docs)]
#![deny(warnings)]
#![feature(abi_msp430_interrupt)]
#![feature(asm)]
#![feature(compiler_builtins_lib)]
#![feature(core_intrinsics)]
#![feature(lang_items)]
#![feature(linkage)]
#![feature(naked_functions)]
#![feature(used)]
#![no_std]

<<<<<<< HEAD
extern crate compiler_builtins;
extern crate msp430;
=======
extern crate cortex_m;
extern crate compiler_builtins;
>>>>>>> ed0d2c03
extern crate r0;

use msp430::interrupt;

<<<<<<< HEAD
mod lang_items;
=======
use core::intrinsics;

use cortex_m::asm;
use cortex_m::exception::ExceptionFrame;
>>>>>>> ed0d2c03

#[cfg(target_arch = "msp430")]
extern "C" {
    // NOTE `rustc` forces this signature on us. See `src/lang_items.rs`
    fn main(argc: isize, argv: *const *const u8) -> isize;

    // Boundaries of the .bss section
    static mut _ebss: u16;
    static mut _sbss: u16;

    // Boundaries of the .data section
    static mut _edata: u16;
    static mut _sdata: u16;

    // Initial values of the .data section (stored in ROM)
    static _sidata: u16;
}

<<<<<<< HEAD
/// The reset handler.
#[cfg(target_arch = "msp430")]
unsafe extern "C" fn reset_handler() -> ! {
    r0::zero_bss(&mut _sbss, &mut _ebss);
    r0::init_data(&mut _sdata, &mut _edata, &_sidata);

    // Neither `argc` or `argv` make sense in bare metal context so we just
    // stub them
    main(0, core::ptr::null());

    // If `main` returns, then we go into infinite loop and wait for
    // interrupts.
    loop {}

    // This is the entry point of all programs
    #[link_section = ".vector_table.reset_handler"]
    #[naked]
    unsafe extern "msp430-interrupt" fn trampoline() -> ! {
        // "trampoline" to get to the real reset handler.
        asm!("mov #_stack_start, r1
              br $0"
             :
             : "i"(reset_handler as unsafe extern "C" fn() -> !)
             :
             : "volatile"
        );

        core::intrinsics::unreachable()
=======
#[link_section = ".vector_table.reset_vector"]
#[used]
static RESET_VECTOR: unsafe extern "C" fn() -> ! = reset_handler;

/// The reset handler
///
/// This is the entry point of all programs
#[link_section = ".reset_handler"]
unsafe extern "C" fn reset_handler() -> ! {
    r0::zero_bss(&mut _sbss, &mut _ebss);
    r0::init_data(&mut _sdata, &mut _edata, &_sidata);

    match () {
        #[cfg(not(has_fpu))]
        () => {
            // Neither `argc` or `argv` make sense in bare metal context so we
            // just stub them
            main(0, ::core::ptr::null());
        }
        #[cfg(has_fpu)]
        () => {
            // NOTE(safe) no exception / interrupt that also accesses the FPU
            // can occur here
            let scb = &*cortex_m::peripheral::SCB.get();
            scb.enable_fpu();

            // Make sure the user main function never gets inlined into this
            // function as that may cause FPU related instructions like vpush to
            // be executed *before* enabling the FPU and that would generate an
            // exception
            #[inline(never)]
            fn main() {
                unsafe {
                    ::main(0, ::core::ptr::null());
                }
            }

            main()
        }
    }

    // If `main` returns, then we go into "reactive" mode and simply attend
    // interrupts as they occur.
    loop {
        asm!("wfi" :::: "volatile");
>>>>>>> ed0d2c03
    }

    #[link_section = ".vector_table.reset_vector"]
    #[used]
    static RESET_VECTOR: unsafe extern "msp430-interrupt" fn() -> ! =
        trampoline;
}
#[allow(non_snake_case)]
#[allow(private_no_mangle_fns)]
#[linkage = "weak"]
#[naked]
#[no_mangle]
extern "C" fn NMI() {
    unsafe {
        asm!("b DEFAULT_HANDLER" :::: "volatile");
        intrinsics::unreachable();
    }
}

#[allow(non_snake_case)]
#[allow(private_no_mangle_fns)]
#[linkage = "weak"]
#[naked]
#[no_mangle]
extern "C" fn HARD_FAULT() {
    unsafe {
        asm!("b DEFAULT_HANDLER" :::: "volatile");
        intrinsics::unreachable();
    }
}

#[allow(non_snake_case)]
#[allow(private_no_mangle_fns)]
#[linkage = "weak"]
#[naked]
#[no_mangle]
extern "C" fn MEM_MANAGE() {
    unsafe {
        asm!("b DEFAULT_HANDLER" :::: "volatile");
        intrinsics::unreachable();
    }
}

#[allow(non_snake_case)]
#[allow(private_no_mangle_fns)]
#[linkage = "weak"]
#[naked]
#[no_mangle]
extern "C" fn BUS_FAULT() {
    unsafe {
        asm!("b DEFAULT_HANDLER" :::: "volatile");
        intrinsics::unreachable();
    }
}

#[allow(non_snake_case)]
#[allow(private_no_mangle_fns)]
#[linkage = "weak"]
#[naked]
#[no_mangle]
extern "C" fn USAGE_FAULT() {
    unsafe {
        asm!("b DEFAULT_HANDLER" :::: "volatile");
        intrinsics::unreachable();
    }
}

#[allow(non_snake_case)]
#[allow(private_no_mangle_fns)]
#[linkage = "weak"]
#[naked]
#[no_mangle]
extern "C" fn SVCALL() {
    unsafe {
        asm!("b DEFAULT_HANDLER" :::: "volatile");
        intrinsics::unreachable();
    }
}

#[allow(non_snake_case)]
#[allow(private_no_mangle_fns)]
#[linkage = "weak"]
#[naked]
#[no_mangle]
extern "C" fn PENDSV() {
    unsafe {
        asm!("b DEFAULT_HANDLER" :::: "volatile");
        intrinsics::unreachable();
    }
}

#[allow(non_snake_case)]
#[allow(private_no_mangle_fns)]
#[linkage = "weak"]
#[naked]
#[no_mangle]
extern "C" fn SYS_TICK() {
    unsafe {
        asm!("b DEFAULT_HANDLER" :::: "volatile");
        intrinsics::unreachable();
    }
}

<<<<<<< HEAD
#[allow(non_snake_case)]
#[allow(private_no_mangle_fns)]
#[linkage = "weak"]
#[no_mangle]
extern "C" fn DEFAULT_HANDLER() {
    interrupt::disable();
    loop {}
}

// make sure the compiler emits the DEFAULT_HANDLER symbol so the linker can
// find it!
#[used]
static KEEP: extern "C" fn() = DEFAULT_HANDLER;
=======
#[used]
#[link_section = ".vector_table.exceptions"]
static EXCEPTIONS: [Option<unsafe extern "C" fn()>; 14] = [
    Some(NMI),
    Some(HARD_FAULT),
    Some(MEM_MANAGE),
    Some(BUS_FAULT),
    Some(USAGE_FAULT),
    None,
    None,
    None,
    None,
    Some(SVCALL),
    None,
    None,
    Some(PENDSV),
    Some(SYS_TICK),
];

/// `sf` points to the previous stack frame
///
/// That stack frame is a snapshot of the program state right before the
/// exception occurred.
#[allow(unused_variables)]
extern "C" fn default_handler(sf: &ExceptionFrame) -> ! {
    asm::bkpt();

    loop {}

    #[export_name = "DEFAULT_HANDLER"]
    #[linkage = "weak"]
    #[naked]
    extern "C" fn trampoline() -> ! {
        unsafe {
            asm!("mrs r0, MSP
                 b $0"
                 :
                 : "i"(default_handler as extern "C" fn(&ExceptionFrame) -> !)
                 :
                 : "volatile");

            intrinsics::unreachable()
        }
    }

    #[used]
    static KEEP: extern "C" fn() -> ! = trampoline;
}

// make sure the compiler emits the DEFAULT_HANDLER symbol so the linker can
// find it!
#[used]
static KEEP: extern "C" fn(&ExceptionFrame) -> ! = default_handler;
>>>>>>> ed0d2c03

/// This macro lets you override the default exception handler
///
/// The first and only argument to this macro is the path to the function that
/// will be used as the default handler. That function must have signature
/// `fn()`
///
/// # Examples
///
/// ``` ignore
/// default_handler!(foo::bar);
///
/// mod foo {
///     pub fn bar() {
///         ::cortex_m::asm::bkpt();
///         loop {}
///     }
/// }
/// ```
#[macro_export]
macro_rules! default_handler {
    ($body:path) => {
        #[allow(non_snake_case)]
        #[doc(hidden)]
        #[no_mangle]
        pub unsafe extern "C" fn DEFAULT_HANDLER() {
            // type checking
            let f: fn() = $body;
            f();
        }
    }
<<<<<<< HEAD
=======
}

/// Fault and system exceptions
#[allow(non_camel_case_types)]
#[doc(hidden)]
pub enum Exception {
    /// Non-maskable interrupt
    NMI,
    /// All class of fault.
    HARD_FAULT,
    /// Memory management.
    MEN_MANAGE,
    /// Pre-fetch fault, memory access fault.
    BUS_FAULT,
    /// Undefined instruction or illegal state.
    USAGE_FAULT,
    /// System service call via SWI instruction
    SVCALL,
    /// Pendable request for system service
    PENDSV,
    /// System tick timer
    SYS_TICK,
}

/// Assigns a handler to an exception
///
/// This macro takes two arguments: the name of an exception and the path to the
/// function that will be used as the handler of that exception. That function
/// must have signature `fn()`.
///
/// Optionally, a third argument may be used to declare exception local data.
/// The handler will have exclusive access to this data on each invocation. If
/// the third argument is used then the signature of the handler function must
/// be `fn(&mut $NAME::Local)` where `$NAME` is the first argument passed to the
/// macro.
///
/// # Example
///
/// ``` ignore
/// exception!(MEM_MANAGE, mpu_fault);
///
/// fn mpu_fault() {
///     panic!("Oh no! Something went wrong");
/// }
///
/// exception!(SYS_TICK, periodic, local: {
///     counter: u32 = 0;
/// });
///
/// fn periodic(local: &mut SYS_TICK::Local) {
///     local.counter += 1;
///     println!("This function has been called {} times", local.counter);
/// }
/// ```
#[macro_export]
macro_rules! exception {
    ($NAME:ident, $body:path, local: {
        $($lvar:ident:$lty:ident = $lval:expr;)+
    }) => {
        #[allow(non_snake_case)]
        mod $NAME {
            pub struct Local {
                $(
                    pub $lvar: $lty,
                )+
            }
        }

        #[allow(non_snake_case)]
        #[doc(hidden)]
        #[no_mangle]
        pub unsafe extern "C" fn $NAME() {
            // check that the handler exists
            let _ = $crate::Exception::$NAME;

            static mut LOCAL: self::$NAME::Local = self::$NAME::Local {
                $(
                    $lvar: $lval,
                )*
            };

            // type checking
            let f: fn(&mut self::$NAME::Local) = $body;
            f(&mut LOCAL);
        }
    };
    ($NAME:ident, $body:path) => {
        #[allow(non_snake_case)]
        #[doc(hidden)]
        #[no_mangle]
        pub unsafe extern "C" fn $NAME() {
            // check that the handler exists
            let _ = $crate::Exception::$NAME;

            // type checking
            let f: fn() = $body;
            f();
        }
    }
>>>>>>> ed0d2c03
}<|MERGE_RESOLUTION|>--- conflicted
+++ resolved
@@ -8,21 +8,6 @@
 //! This crate provides
 //!
 //! - Before main initialization of the `.bss` and `.data` sections.
-//!
-<<<<<<< HEAD
-//! - An overridable (\*) `panic_fmt` implementation that does nothing.
-//!
-//! - A minimal `start` lang item, to support vanilla `fn main()`. NOTE the
-//!   processor goes into infinite loop after returning from `main`.
-//!
-//! - An opt-in linker script (`"linker-script"` Cargo feature) that encodes
-//!   the memory layout of a generic MSP430 microcontroller. This linker
-//!   script is missing the definitions of the FLASH, RAM and VECTORS memory
-//!   regions of the device and of the `_stack_start` symbol (address where the
-//!   call stack is allocated). This missing information must be supplied
-//!   through a `memory.x` file (see example below).
-=======
-//! - Before main initialization of the FPU (for targets that have a FPU).
 //!
 //! - A `panic_fmt` implementation that just calls abort that you can opt into
 //!   through the "abort-on-panic" Cargo feature. If you don't use this feature
@@ -32,49 +17,34 @@
 //! [1]: https://doc.rust-lang.org/unstable-book/language-features/lang-items.html
 //!
 //! - A minimal `start` lang item to support the standard `fn main()`
-//!   interface. (The processor goes to sleep (`loop { asm!("wfi") }`) after
+//!   interface. (NOTE: The processor goes into infinite loop after
 //!   returning from `main`)
->>>>>>> ed0d2c03
-//!
-//! - A linker script that encodes the memory layout of a generic Cortex-M
+//!
+//! - A linker script that encodes the memory layout of a generic MSP430
 //!   microcontroller. This linker script is missing some information that must
 //!   be supplied through a `memory.x` file (see example below).
 //!
-<<<<<<< HEAD
-//! (\*) To override the `panic_fmt` implementation, simply create a new
-//! `rust_begin_unwind` symbol:
-=======
-//! - A default exception handler tailored for debugging that lets you inspect
-//!   what was the state of the processor at the time of the exception. By
-//!   default, all exceptions are serviced by this handler but each exception
-//!   can be individually overridden using the
-//!   [`exception!`](macro.exception.html) macro. The default exception handler
-//!   itself can also be overridden using the
+//! - A default exception handler that can be overridden using the
 //!   [`default_handler!`](macro.default_handler.html) macro.
->>>>>>> ed0d2c03
 //!
 //! - A `_sheap` symbol at whose address you can locate a heap.
 //!
 //! # Example
 //!
 //! Creating a new bare metal project. (I recommend you use the
-//! [`cortex-m-quickstart`][qs] template as it takes of all the boilerplate
+//! [`msp430-quickstart`][qs] template as it takes of all the boilerplate
 //! shown here)
 //!
-//! [qs]: https://docs.rs/cortex-m-quickstart/0.2.0/cortex_m_quickstart/
+//! [qs]: https://github.com/japaric/msp430-quickstart/
 //!
 //! ``` text
 //! $ cargo new --bin app && cd $_
 //!
-<<<<<<< HEAD
-//! $ cargo add msp430 msp430-rt
-=======
 //! $ # add this crate as a dependency
 //! $ edit Cargo.toml && cat $_
-//! [dependencies.cortex-m-rt]
+//! [dependencies.msp430-rt]
 //! features = ["abort-on-panic"]
-//! version = "0.3.0"
->>>>>>> ed0d2c03
+//! version = "0.1.0"
 //!
 //! $ # tell Xargo which standard crates to build
 //! $ edit Xargo.toml && cat $_
@@ -91,7 +61,7 @@
 //! MEMORY
 //! {
 //!   RAM              : ORIGIN = 0x0200, LENGTH = 0x0200
-//!   FLASH            : ORIGIN = 0xC000, LENGTH = 0x3FDE
+//!   ROM              : ORIGIN = 0xC000, LENGTH = 0x3FDE
 //!   VECTORS          : ORIGIN = 0xFFE0, LENGTH = 0x0020
 //! }
 //!
@@ -100,23 +70,12 @@
 //!
 //! ``` ignore,no_run
 //! #![feature(used)]
-//! #![feature(abi_msp430_interrupt)]
 //! #![no_std]
 //!
-<<<<<<< HEAD
-//! extern crate msp430;
 //! extern crate msp430_rt;
-//!
-//! use msp430::asm;
-//!
-//! fn main() {
-//!     asm::nop();
-=======
-//! extern crate cortex_m_rt;
 //!
 //! fn main() {
 //!     // do something here
->>>>>>> ed0d2c03
 //! }
 //!
 //! // As we are not using interrupts, we just register a dummy catch all
@@ -126,21 +85,16 @@
 //! static INTERRUPTS: [extern "msp430-interrupt" fn(); 15] =
 //!     [default_handler; 15];
 //!
-<<<<<<< HEAD
 //! extern "msp430-interrupt" fn default_handler() {
 //!     loop {
 //!     }
-=======
-//! extern "C" fn default_handler() {
-//!     loop {}
->>>>>>> ed0d2c03
 //! }
 //! ```
 //!
 //! ``` text
 //! $ cargo install xargo
 //!
-//! $ xargo rustc --target msp430 --release -- \
+//! $ xargo rustc --target msp430-none-elf --release -- \
 //!       -C link-arg=-Tlink.x \
 //!       -C link-arg=-mmcu=msp430g2553 -C link-arg=-nostartfiles \
 //!       -C linker=msp430-elf-gcc -Z linker-flavor=gcc
@@ -149,18 +103,9 @@
 //!
 //! Disassembly of section .text:
 //!
-<<<<<<< HEAD
 //! 0000c000 <msp430_rt::reset_handler::h77ef04785a7efdda>:
 //!     c000:	31 40 00 04 	mov	#1024,	r1	;#0x0400
 //!     c004:	30 40 28 c0 	br	#0xc028		;
-//! ```
-
-#![cfg_attr(target_arch = "msp430", feature(core_intrinsics))]
-=======
-//! 08000400 <cortex_m_rt::reset_handler>:
-//!  8000400:       b580            push    {r7, lr}
-//!  8000402:       466f            mov     r7, sp
-//!  8000404:       b084            sub     sp, #8
 //! ```
 //!
 //! # Symbol interfaces
@@ -196,13 +141,13 @@
 //!
 //! ``` ignore,no_run
 //! // Number of interrupts the device has
-//! const N: usize = 60;
+//! const N: usize = 15;
 //!
 //! // Default interrupt handler that just calls the `DEFAULT_HANDLER`
 //! #[linkage = "weak"]
 //! #[naked]
 //! #[no_mangle]
-//! extern "C" fn WWDG() {
+//! extern "msp430-interrupt" fn WWDG() {
 //!     unsafe {
 //!         asm!("b DEFAULT_HANDLER" :::: "volatile");
 //!         core::intrinsics::unreachable();
@@ -213,7 +158,7 @@
 //! #[linkage = "weak"]
 //! #[naked]
 //! #[no_mangle]
-//! extern "C" fn WWDG() {
+//! extern "msp430-interrupt" fn WWDG() {
 //!     unsafe {
 //!         asm!("b DEFAULT_HANDLER" :::: "volatile");
 //!         core::intrinsics::unreachable();
@@ -226,7 +171,7 @@
 //! #[link_section = ".vector_table.interrupts"]
 //! #[no_mangle]
 //! #[used]
-//! static INTERRUPTS: [Option<extern "C" fn()>; N] = [
+//! static INTERRUPTS: [Option<extern "msp430-interrupt" fn()>; N] = [
 //!     Some(WWDG),
 //!     Some(PVD),
 //!     // ..
@@ -239,7 +184,7 @@
 //! // the name must match the name of one of the weak functions used to
 //! // populate the vector table.
 //! #[no_mangle]
-//! pub extern "C" fn WWDG() {
+//! pub extern "msp430-interrupt" fn WWDG() {
 //!     // do something here
 //! }
 //! ```
@@ -258,7 +203,7 @@
 //! [2]: https://sourceware.org/binutils/docs/ld/MEMORY.html
 //!
 //! The program instructions (the `.text` section) will be stored in the memory
-//! region named FLASH, and the program `static` variables (the sections `.bss`
+//! region named ROM, and the program `static` variables (the sections `.bss`
 //! and `.data`) will be allocated in the memory region named RAM.
 //!
 //! ### `_stack_start`
@@ -287,24 +232,6 @@
 //! _stack_start = ORIGIN(CCRAM) + LENGTH(CCRAM);
 //! ```
 //!
-//! ### `_stext`
-//!
-//! This symbol indicates where the `.text` section will be located. If not
-//! specified in the `memory.x` file it will default to right after the vector
-//! table -- the vector table is always located at the start of the FLASH region.
-//!
-//! The main use of this symbol is leaving some space between the vector table
-//! and the `.text` section unused. This is required on some microcontrollers
-//! that store some configuration information right after the vector table.
-//!
-//! #### Example
-//!
-//! Locate the `.text` section 1024 bytes after the start of the FLASH region.
-//!
-//! ```
-//! _stext = ORIGIN(FLASH) + 0x400;
-//! ```
-//!
 //! ### `_sheap`
 //!
 //! This symbol is located in RAM right after the `.bss` and `.data` sections.
@@ -332,39 +259,25 @@
 //! }
 //! ```
 
-#![cfg_attr(feature = "abort-on-panic", feature(core_intrinsics))]
->>>>>>> ed0d2c03
+#![cfg_attr(target_arch = "msp430", feature(core_intrinsics))]
 #![deny(missing_docs)]
 #![deny(warnings)]
 #![feature(abi_msp430_interrupt)]
 #![feature(asm)]
 #![feature(compiler_builtins_lib)]
-#![feature(core_intrinsics)]
 #![feature(lang_items)]
 #![feature(linkage)]
 #![feature(naked_functions)]
 #![feature(used)]
 #![no_std]
 
-<<<<<<< HEAD
+extern crate msp430;
 extern crate compiler_builtins;
-extern crate msp430;
-=======
-extern crate cortex_m;
-extern crate compiler_builtins;
->>>>>>> ed0d2c03
 extern crate r0;
 
 use msp430::interrupt;
 
-<<<<<<< HEAD
 mod lang_items;
-=======
-use core::intrinsics;
-
-use cortex_m::asm;
-use cortex_m::exception::ExceptionFrame;
->>>>>>> ed0d2c03
 
 #[cfg(target_arch = "msp430")]
 extern "C" {
@@ -383,22 +296,23 @@
     static _sidata: u16;
 }
 
-<<<<<<< HEAD
-/// The reset handler.
+/// The reset handler
+///
+/// This is the entry point of all programs
 #[cfg(target_arch = "msp430")]
 unsafe extern "C" fn reset_handler() -> ! {
     r0::zero_bss(&mut _sbss, &mut _ebss);
     r0::init_data(&mut _sdata, &mut _edata, &_sidata);
 
-    // Neither `argc` or `argv` make sense in bare metal context so we just
-    // stub them
+    // Neither `argc` or `argv` make sense in bare metal context so we
+    // just stub them
     main(0, core::ptr::null());
 
-    // If `main` returns, then we go into infinite loop and wait for
-    // interrupts.
+    // If `main` returns, then we go into "reactive" mode and simply attend
+    // interrupts as they occur.
     loop {}
 
-    // This is the entry point of all programs
+    // This is the real entry point
     #[link_section = ".vector_table.reset_handler"]
     #[naked]
     unsafe extern "msp430-interrupt" fn trampoline() -> ! {
@@ -412,53 +326,6 @@
         );
 
         core::intrinsics::unreachable()
-=======
-#[link_section = ".vector_table.reset_vector"]
-#[used]
-static RESET_VECTOR: unsafe extern "C" fn() -> ! = reset_handler;
-
-/// The reset handler
-///
-/// This is the entry point of all programs
-#[link_section = ".reset_handler"]
-unsafe extern "C" fn reset_handler() -> ! {
-    r0::zero_bss(&mut _sbss, &mut _ebss);
-    r0::init_data(&mut _sdata, &mut _edata, &_sidata);
-
-    match () {
-        #[cfg(not(has_fpu))]
-        () => {
-            // Neither `argc` or `argv` make sense in bare metal context so we
-            // just stub them
-            main(0, ::core::ptr::null());
-        }
-        #[cfg(has_fpu)]
-        () => {
-            // NOTE(safe) no exception / interrupt that also accesses the FPU
-            // can occur here
-            let scb = &*cortex_m::peripheral::SCB.get();
-            scb.enable_fpu();
-
-            // Make sure the user main function never gets inlined into this
-            // function as that may cause FPU related instructions like vpush to
-            // be executed *before* enabling the FPU and that would generate an
-            // exception
-            #[inline(never)]
-            fn main() {
-                unsafe {
-                    ::main(0, ::core::ptr::null());
-                }
-            }
-
-            main()
-        }
-    }
-
-    // If `main` returns, then we go into "reactive" mode and simply attend
-    // interrupts as they occur.
-    loop {
-        asm!("wfi" :::: "volatile");
->>>>>>> ed0d2c03
     }
 
     #[link_section = ".vector_table.reset_vector"]
@@ -466,108 +333,11 @@
     static RESET_VECTOR: unsafe extern "msp430-interrupt" fn() -> ! =
         trampoline;
 }
-#[allow(non_snake_case)]
-#[allow(private_no_mangle_fns)]
+
+#[export_name = "DEFAULT_HANDLER"]
 #[linkage = "weak"]
 #[naked]
-#[no_mangle]
-extern "C" fn NMI() {
-    unsafe {
-        asm!("b DEFAULT_HANDLER" :::: "volatile");
-        intrinsics::unreachable();
-    }
-}
-
-#[allow(non_snake_case)]
-#[allow(private_no_mangle_fns)]
-#[linkage = "weak"]
-#[naked]
-#[no_mangle]
-extern "C" fn HARD_FAULT() {
-    unsafe {
-        asm!("b DEFAULT_HANDLER" :::: "volatile");
-        intrinsics::unreachable();
-    }
-}
-
-#[allow(non_snake_case)]
-#[allow(private_no_mangle_fns)]
-#[linkage = "weak"]
-#[naked]
-#[no_mangle]
-extern "C" fn MEM_MANAGE() {
-    unsafe {
-        asm!("b DEFAULT_HANDLER" :::: "volatile");
-        intrinsics::unreachable();
-    }
-}
-
-#[allow(non_snake_case)]
-#[allow(private_no_mangle_fns)]
-#[linkage = "weak"]
-#[naked]
-#[no_mangle]
-extern "C" fn BUS_FAULT() {
-    unsafe {
-        asm!("b DEFAULT_HANDLER" :::: "volatile");
-        intrinsics::unreachable();
-    }
-}
-
-#[allow(non_snake_case)]
-#[allow(private_no_mangle_fns)]
-#[linkage = "weak"]
-#[naked]
-#[no_mangle]
-extern "C" fn USAGE_FAULT() {
-    unsafe {
-        asm!("b DEFAULT_HANDLER" :::: "volatile");
-        intrinsics::unreachable();
-    }
-}
-
-#[allow(non_snake_case)]
-#[allow(private_no_mangle_fns)]
-#[linkage = "weak"]
-#[naked]
-#[no_mangle]
-extern "C" fn SVCALL() {
-    unsafe {
-        asm!("b DEFAULT_HANDLER" :::: "volatile");
-        intrinsics::unreachable();
-    }
-}
-
-#[allow(non_snake_case)]
-#[allow(private_no_mangle_fns)]
-#[linkage = "weak"]
-#[naked]
-#[no_mangle]
-extern "C" fn PENDSV() {
-    unsafe {
-        asm!("b DEFAULT_HANDLER" :::: "volatile");
-        intrinsics::unreachable();
-    }
-}
-
-#[allow(non_snake_case)]
-#[allow(private_no_mangle_fns)]
-#[linkage = "weak"]
-#[naked]
-#[no_mangle]
-extern "C" fn SYS_TICK() {
-    unsafe {
-        asm!("b DEFAULT_HANDLER" :::: "volatile");
-        intrinsics::unreachable();
-    }
-}
-
-<<<<<<< HEAD
-#[allow(non_snake_case)]
-#[allow(private_no_mangle_fns)]
-#[linkage = "weak"]
-#[no_mangle]
-extern "C" fn DEFAULT_HANDLER() {
+extern "C" fn default_handler() -> ! {
     interrupt::disable();
     loop {}
 }
@@ -575,62 +345,7 @@
 // make sure the compiler emits the DEFAULT_HANDLER symbol so the linker can
 // find it!
 #[used]
-static KEEP: extern "C" fn() = DEFAULT_HANDLER;
-=======
-#[used]
-#[link_section = ".vector_table.exceptions"]
-static EXCEPTIONS: [Option<unsafe extern "C" fn()>; 14] = [
-    Some(NMI),
-    Some(HARD_FAULT),
-    Some(MEM_MANAGE),
-    Some(BUS_FAULT),
-    Some(USAGE_FAULT),
-    None,
-    None,
-    None,
-    None,
-    Some(SVCALL),
-    None,
-    None,
-    Some(PENDSV),
-    Some(SYS_TICK),
-];
-
-/// `sf` points to the previous stack frame
-///
-/// That stack frame is a snapshot of the program state right before the
-/// exception occurred.
-#[allow(unused_variables)]
-extern "C" fn default_handler(sf: &ExceptionFrame) -> ! {
-    asm::bkpt();
-
-    loop {}
-
-    #[export_name = "DEFAULT_HANDLER"]
-    #[linkage = "weak"]
-    #[naked]
-    extern "C" fn trampoline() -> ! {
-        unsafe {
-            asm!("mrs r0, MSP
-                 b $0"
-                 :
-                 : "i"(default_handler as extern "C" fn(&ExceptionFrame) -> !)
-                 :
-                 : "volatile");
-
-            intrinsics::unreachable()
-        }
-    }
-
-    #[used]
-    static KEEP: extern "C" fn() -> ! = trampoline;
-}
-
-// make sure the compiler emits the DEFAULT_HANDLER symbol so the linker can
-// find it!
-#[used]
-static KEEP: extern "C" fn(&ExceptionFrame) -> ! = default_handler;
->>>>>>> ed0d2c03
+static KEEP: extern "C" fn() -> ! = default_handler;
 
 /// This macro lets you override the default exception handler
 ///
@@ -645,7 +360,6 @@
 ///
 /// mod foo {
 ///     pub fn bar() {
-///         ::cortex_m::asm::bkpt();
 ///         loop {}
 ///     }
 /// }
@@ -662,106 +376,4 @@
             f();
         }
     }
-<<<<<<< HEAD
-=======
-}
-
-/// Fault and system exceptions
-#[allow(non_camel_case_types)]
-#[doc(hidden)]
-pub enum Exception {
-    /// Non-maskable interrupt
-    NMI,
-    /// All class of fault.
-    HARD_FAULT,
-    /// Memory management.
-    MEN_MANAGE,
-    /// Pre-fetch fault, memory access fault.
-    BUS_FAULT,
-    /// Undefined instruction or illegal state.
-    USAGE_FAULT,
-    /// System service call via SWI instruction
-    SVCALL,
-    /// Pendable request for system service
-    PENDSV,
-    /// System tick timer
-    SYS_TICK,
-}
-
-/// Assigns a handler to an exception
-///
-/// This macro takes two arguments: the name of an exception and the path to the
-/// function that will be used as the handler of that exception. That function
-/// must have signature `fn()`.
-///
-/// Optionally, a third argument may be used to declare exception local data.
-/// The handler will have exclusive access to this data on each invocation. If
-/// the third argument is used then the signature of the handler function must
-/// be `fn(&mut $NAME::Local)` where `$NAME` is the first argument passed to the
-/// macro.
-///
-/// # Example
-///
-/// ``` ignore
-/// exception!(MEM_MANAGE, mpu_fault);
-///
-/// fn mpu_fault() {
-///     panic!("Oh no! Something went wrong");
-/// }
-///
-/// exception!(SYS_TICK, periodic, local: {
-///     counter: u32 = 0;
-/// });
-///
-/// fn periodic(local: &mut SYS_TICK::Local) {
-///     local.counter += 1;
-///     println!("This function has been called {} times", local.counter);
-/// }
-/// ```
-#[macro_export]
-macro_rules! exception {
-    ($NAME:ident, $body:path, local: {
-        $($lvar:ident:$lty:ident = $lval:expr;)+
-    }) => {
-        #[allow(non_snake_case)]
-        mod $NAME {
-            pub struct Local {
-                $(
-                    pub $lvar: $lty,
-                )+
-            }
-        }
-
-        #[allow(non_snake_case)]
-        #[doc(hidden)]
-        #[no_mangle]
-        pub unsafe extern "C" fn $NAME() {
-            // check that the handler exists
-            let _ = $crate::Exception::$NAME;
-
-            static mut LOCAL: self::$NAME::Local = self::$NAME::Local {
-                $(
-                    $lvar: $lval,
-                )*
-            };
-
-            // type checking
-            let f: fn(&mut self::$NAME::Local) = $body;
-            f(&mut LOCAL);
-        }
-    };
-    ($NAME:ident, $body:path) => {
-        #[allow(non_snake_case)]
-        #[doc(hidden)]
-        #[no_mangle]
-        pub unsafe extern "C" fn $NAME() {
-            // check that the handler exists
-            let _ = $crate::Exception::$NAME;
-
-            // type checking
-            let f: fn() = $body;
-            f();
-        }
-    }
->>>>>>> ed0d2c03
 }
INCLUDE memory.x

/* Create an undefined reference to the INTERRUPTS symbol. This is required to
<<<<<<< HEAD
force the linker to *not* drop the INTERRUPTS symbol if it comes from an
object file that's passed to the linker *before* this crate */
=======
   force the linker to *not* drop the INTERRUPTS symbol if it comes from an
   object file that's passed to the linker *before* this crate */
>>>>>>> ed0d2c03
EXTERN(INTERRUPTS);

PROVIDE(_stack_start = ORIGIN(RAM) + LENGTH(RAM));

SECTIONS
{
  .vector_table ORIGIN(VECTORS) :
  {
<<<<<<< HEAD
    _sinterrupts = .;
=======
    /* Vector table */
    _svector_table = .;
    LONG(_stack_start);

    KEEP(*(.vector_table.reset_vector));

    KEEP(*(.vector_table.exceptions));
    _eexceptions = .;

>>>>>>> ed0d2c03
    KEEP(*(.vector_table.interrupts));
    _einterrupts = .;

    KEEP(*(.vector_table.reset_vector));
  } > VECTORS

  .text ORIGIN(ROM) :
  {
    /* Put the reset handler first in .text section so it ends up as the entry
       point of the program */
    KEEP(*(.vector_table.reset_handler));

    *(.text .text.*);
  } > ROM

  .rodata : ALIGN(2)
  {
    *(.rodata .rodata.*);
  } > ROM

  .bss : ALIGN(2)
  {
    _sbss = .;
    *(.bss .bss.*);
    _ebss = ALIGN(2);
  } > RAM

  .data : ALIGN(2)
  {
    _sdata = .;
    *(.data .data.*);
    _edata = ALIGN(2);
  } > RAM AT > ROM

  _sidata = LOADADDR(.data);

  /* The heap starts right after the .bss + .data section ends */
  _sheap = _edata;

  /* Due to an unfortunate combination of legacy concerns,
     toolchain drawbacks, and insufficient attention to detail,
     rustc has no choice but to mark .debug_gdb_scripts as allocatable.
     We really do not want to upload it to our target, so we
     remove the allocatable bit. Unfortunately, it appears
     that the only way to do this in a linker script is
     the extremely obscure "INFO" output section type specifier. */
<<<<<<< HEAD
  .debug_gdb_scripts ORIGIN(ROM) (INFO) : {
=======
  /* a rustc hack will force the program to read the first byte of this section,
     so we'll set the (fake) start address of this section to something we're
     sure can be read at runtime: the start of the .text section */
  .debug_gdb_scripts _stext (INFO) : {
>>>>>>> ed0d2c03
    KEEP(*(.debug_gdb_scripts))
  }
}

/* Do not exceed this mark in the error messages below                | */
<<<<<<< HEAD
ASSERT(_einterrupts - _sinterrupts > 0, "
The interrupt handlers are missing. If you are not linking to a device
crate then you supply the interrupt handlers yourself. Check the
documentation.");

ASSERT(ORIGIN(VECTORS) + LENGTH(VECTORS) == 0x10000, "
The VECTORS memory region must end at address 0x10000. Check memory.x");
=======
ASSERT(_eexceptions - ORIGIN(FLASH) > 8, "
The exception handlers are missing. This is likely a cortex-m-rt bug.
Please file a bug report at:
https://github.com/japaric/cortex-m-rt/issues");

ASSERT(_eexceptions - ORIGIN(FLASH) == 0x40, "
Invalid '.vector_table.exceptions' section. This is likely a
cortex-m-rt bug. Please file a bug report at:
https://github.com/japaric/cortex-m-rt/issues");

ASSERT(_einterrupts - _eexceptions > 0, "
The interrupt handlers are missing. If you are not linking to a device
crate then you supply the interrupt handlers yourself. Check the
documentation.");

ASSERT(_einterrupts - _eexceptions <= 0x3c0, "
There can't be more than 240 interrupt handlers. This may be a bug in
your device crate, or you may have registered more than 240 interrupt
handlers.");

ASSERT(_einterrupts <= _stext, "
The '.text' section can't be placed inside '.vector_table' section.
Set '_stext' to an address greater than '_einterrupts'");
>>>>>>> ed0d2c03

ASSERT(_einterrupts == 0xFFFE, "
The section .vector_table.interrupts appears to be wrong. It should
end at address 0xFFFE");<|MERGE_RESOLUTION|>--- conflicted
+++ resolved
@@ -1,13 +1,8 @@
 INCLUDE memory.x
 
 /* Create an undefined reference to the INTERRUPTS symbol. This is required to
-<<<<<<< HEAD
-force the linker to *not* drop the INTERRUPTS symbol if it comes from an
-object file that's passed to the linker *before* this crate */
-=======
    force the linker to *not* drop the INTERRUPTS symbol if it comes from an
    object file that's passed to the linker *before* this crate */
->>>>>>> ed0d2c03
 EXTERN(INTERRUPTS);
 
 PROVIDE(_stack_start = ORIGIN(RAM) + LENGTH(RAM));
@@ -16,19 +11,7 @@
 {
   .vector_table ORIGIN(VECTORS) :
   {
-<<<<<<< HEAD
     _sinterrupts = .;
-=======
-    /* Vector table */
-    _svector_table = .;
-    LONG(_stack_start);
-
-    KEEP(*(.vector_table.reset_vector));
-
-    KEEP(*(.vector_table.exceptions));
-    _eexceptions = .;
-
->>>>>>> ed0d2c03
     KEEP(*(.vector_table.interrupts));
     _einterrupts = .;
 
@@ -75,20 +58,15 @@
      remove the allocatable bit. Unfortunately, it appears
      that the only way to do this in a linker script is
      the extremely obscure "INFO" output section type specifier. */
-<<<<<<< HEAD
-  .debug_gdb_scripts ORIGIN(ROM) (INFO) : {
-=======
   /* a rustc hack will force the program to read the first byte of this section,
      so we'll set the (fake) start address of this section to something we're
      sure can be read at runtime: the start of the .text section */
-  .debug_gdb_scripts _stext (INFO) : {
->>>>>>> ed0d2c03
+  .debug_gdb_scripts ORIGIN(ROM) (INFO) : {
     KEEP(*(.debug_gdb_scripts))
   }
 }
 
 /* Do not exceed this mark in the error messages below                | */
-<<<<<<< HEAD
 ASSERT(_einterrupts - _sinterrupts > 0, "
 The interrupt handlers are missing. If you are not linking to a device
 crate then you supply the interrupt handlers yourself. Check the
@@ -96,31 +74,6 @@
 
 ASSERT(ORIGIN(VECTORS) + LENGTH(VECTORS) == 0x10000, "
 The VECTORS memory region must end at address 0x10000. Check memory.x");
-=======
-ASSERT(_eexceptions - ORIGIN(FLASH) > 8, "
-The exception handlers are missing. This is likely a cortex-m-rt bug.
-Please file a bug report at:
-https://github.com/japaric/cortex-m-rt/issues");
-
-ASSERT(_eexceptions - ORIGIN(FLASH) == 0x40, "
-Invalid '.vector_table.exceptions' section. This is likely a
-cortex-m-rt bug. Please file a bug report at:
-https://github.com/japaric/cortex-m-rt/issues");
-
-ASSERT(_einterrupts - _eexceptions > 0, "
-The interrupt handlers are missing. If you are not linking to a device
-crate then you supply the interrupt handlers yourself. Check the
-documentation.");
-
-ASSERT(_einterrupts - _eexceptions <= 0x3c0, "
-There can't be more than 240 interrupt handlers. This may be a bug in
-your device crate, or you may have registered more than 240 interrupt
-handlers.");
-
-ASSERT(_einterrupts <= _stext, "
-The '.text' section can't be placed inside '.vector_table' section.
-Set '_stext' to an address greater than '_einterrupts'");
->>>>>>> ed0d2c03
 
 ASSERT(_einterrupts == 0xFFFE, "
 The section .vector_table.interrupts appears to be wrong. It should

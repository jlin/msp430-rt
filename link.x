--- conflicted
+++ resolved
@@ -84,14 +84,6 @@
   .debug_gdb_scripts ORIGIN(ROM) (INFO) : {
     KEEP(*(.debug_gdb_scripts))
   }
-<<<<<<< HEAD
-=======
-
-  /DISCARD/ :
-  {
-    *(.ARM.exidx.*)
-  }
->>>>>>> 42388316
 }
 
 /* Do not exceed this mark in the error messages below                | */
